--- conflicted
+++ resolved
@@ -16,12 +16,9 @@
 
 from azure.cosmos.cosmos_client import CosmosClient
 from azure_common import BaseTest, arm_template, cassette_name
-<<<<<<< HEAD
 from c7n_azure.resources.cosmos_db import (CosmosDBChildResource, CosmosDBFirewallRulesFilter,
-                                           PORTAL_IPS, AZURE_CLOUD_IPS)
-=======
-from c7n_azure.resources.cosmos_db import (CosmosDBChildResource, THROUGHPUT_MULTIPLIER)
->>>>>>> 7d21b051
+                                           PORTAL_IPS, AZURE_CLOUD_IPS, THROUGHPUT_MULTIPLIER)
+
 from c7n_azure.session import Session
 from mock import patch, Mock
 from netaddr import IPSet

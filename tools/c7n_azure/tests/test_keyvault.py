--- conflicted
+++ resolved
@@ -22,11 +22,8 @@
 from mock import patch, Mock
 from msrestazure.azure_exceptions import CloudError
 from netaddr import IPSet
-<<<<<<< HEAD
 from parameterized import parameterized
-=======
 import pytest
->>>>>>> 9fbe5b9f
 from requests import Response
 
 from c7n.utils import local_session

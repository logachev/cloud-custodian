--- conflicted
+++ resolved
@@ -49,11 +49,7 @@
 
 class FunctionPackage(object):
 
-<<<<<<< HEAD
-    def __init__(self, function_path=None, auth_data=None):
-=======
-    def __init__(self, name, function_path=None, target_sub_ids=None, cache_override_path=None):
->>>>>>> d86d005c
+    def __init__(self, name, function_path=None, target_sub_ids=None, cache_override_path=None, auth_data=None):
         self.log = logging.getLogger('custodian.azure.function_package')
         self.pkg = None
         self.function_path = function_path or os.path.join(
@@ -62,15 +58,13 @@
         self.enable_ssl_cert = not distutils.util.strtobool(
             os.environ.get(ENV_CUSTODIAN_DISABLE_SSL_CERT_VERIFICATION, 'no'))
 
-<<<<<<< HEAD
         self.auth_data = auth_data
-=======
+
         if target_sub_ids is not None:
             self.target_sub_ids = target_sub_ids
         else:
             self.target_sub_ids = [None]
 
->>>>>>> d86d005c
         if not self.enable_ssl_cert:
             self.log.warning('SSL Certificate Validation is disabled')
 
@@ -80,17 +74,13 @@
             name = policy['name'] + ("_" + target_subscription_id if target_subscription_id else "")
             auth_data['subscription_id'] = target_subscription_id
 
-<<<<<<< HEAD
             # generate and add auth
             self.pkg.add_contents(dest=name + '/auth.json',
                                   contents=json.dumps(auth_data))
-=======
-        for target_sub_id in self.target_sub_ids:
-            name = self.name + ("_" + target_sub_id if target_sub_id else "")
+
             # generate and add auth
             self.pkg.add_contents(dest=name + '/auth.json',
                                   contents=s.get_functions_auth_string(target_sub_id))
->>>>>>> d86d005c
 
             self.pkg.add_file(self.function_path,
                               dest=name + '/function.py')
@@ -162,19 +152,15 @@
         c7n_azure_root = os.path.dirname(__file__)
         return os.path.join(c7n_azure_root, 'cache')
 
-<<<<<<< HEAD
     def build(self, policies, modules, non_binary_packages, excluded_packages):
-=======
-    def build(self, policy, modules, non_binary_packages, excluded_packages, queue_name=None):
         cache_zip_file = self.build_cache(modules, excluded_packages, non_binary_packages)
 
         self.pkg = AzurePythonPackageArchive(cache_file=cache_zip_file)
->>>>>>> d86d005c
 
         self.pkg.add_modules(None, [m.replace('-', '_') for m in modules])
 
         # add config and policy
-        self._add_functions_required_files(policy, queue_name)
+        self._add_policies(policies)
 
     def build_cache(self, modules, excluded_packages, non_binary_packages):
         wheels_folder = os.path.join(self.cache_folder, 'wheels')
@@ -226,17 +212,7 @@
                                                     cache_zip_file,
                                                     packages)
 
-<<<<<<< HEAD
-        self.pkg = PythonPackageArchive(cache_file=cache_zip_file)
-
-        exclude = os.path.normpath('/cache/') + os.path.sep
-        self.pkg.add_modules(lambda f: (exclude in f),
-                             [m.replace('-', '_') for m in modules])
-
-        self._add_policies(policies)
-=======
         return cache_zip_file
->>>>>>> d86d005c
 
     def wait_for_status(self, deployment_creds, retries=10, delay=15):
         for r in range(retries):

--- conflicted
+++ resolved
@@ -12,14 +12,11 @@
 # See the License for the specific language governing permissions and
 # limitations under the License.
 import datetime
-<<<<<<< HEAD
 import logging
+import six
 
 from azure.graphrbac.models import GetObjectsParameters, AADObject
 from msrestazure.azure_exceptions import CloudError
-=======
-import six
->>>>>>> a9ad6ef3
 
 
 class ResourceIdParser(object):

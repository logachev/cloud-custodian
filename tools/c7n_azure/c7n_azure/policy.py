--- conflicted
+++ resolved
@@ -219,8 +219,6 @@
         """Retrieve logs for the policy"""
         raise NotImplementedError("subclass responsibility")
 
-<<<<<<< HEAD
-=======
     def build_functions_package(self, queue_name=None, target_subscription_ids=None):
         self.log.info("Building function package for %s" % self.function_params.function_app_name)
 
@@ -235,7 +233,6 @@
         self.log.info("Function package built, size is %dMB" % (package.pkg.size / (1024 * 1024)))
         return package
 
->>>>>>> d86d005c
 
 @execution.register(FUNCTION_TIME_TRIGGER_MODE)
 class AzurePeriodicMode(AzureFunctionMode, PullMode):

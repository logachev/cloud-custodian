name: "CI"

on:
  push:
    branches:
      - master
  pull_request:
    branches:
      - master

jobs:
  Tests:
    runs-on: "${{ matrix.os }}"
    strategy:
      matrix:
        os: [macos-latest, ubuntu-latest]
        python-version: [3.6, 3.7, 3.8]
        include:
          - python-version: 3.6
            os: ubuntu-latest
            tox-target: py36
          - python-version: 3.7
            os: ubuntu-latest
            tox-target: py37
          - python-version: 3.8
            os: ubuntu-latest
            tox-target: py38

          - python-version: 3.6
            os: windows-latest
            tox-target: py36
          - python-version: 3.7
            os: windows-latest
            tox-target: py37
          - python-version: 3.8
            os: windows-latest
            tox-target: py38

          - python-version: 3.6
            os: macos-latest
            tox-target: py36
          - python-version: 3.7
            tox-target: py37
            os: macos-latest
          - python-version: 3.8
            tox-target: py38
            os: macos-latest
    steps:
      - uses: actions/checkout@v2
      - name: Set up Python ${{ matrix.python-version }}
        uses: actions/setup-python@v1
        with:
          python-version: ${{ matrix.python-version }}

<<<<<<< HEAD
      - name: Set up cache
        uses: actions/cache@v1
        with:
          path: .tox/${{ matrix.tox-target }}
          key: venv-${{ runner.os }}-${{ matrix.python-version }}-${{ hashFiles('**/requirement*.txt') }}
=======
# Disabling cache until we figure out the good way to solve it for Tox environment
#      - name: Set up cache
#        uses: actions/cache@v1
#        with:
#          path: .tox/${{ matrix.tox-target }}
#          key: venv-${{ runner.os }}-${{ matrix.python-version }}-${{ hashFiles('**/setup.py') }}
>>>>>>> 8634f135

      - name: Install Test Runner
        run: |
          python -m pip install pip
          pip install tox codecov

      - name: Install Deps
        run: |
          tox -e ${{ matrix.tox-target }} --notest

      - name: Test
        run: |
          tox -e ${{ matrix.tox-target }}<|MERGE_RESOLUTION|>--- conflicted
+++ resolved
@@ -52,20 +52,12 @@
         with:
           python-version: ${{ matrix.python-version }}
 
-<<<<<<< HEAD
-      - name: Set up cache
-        uses: actions/cache@v1
-        with:
-          path: .tox/${{ matrix.tox-target }}
-          key: venv-${{ runner.os }}-${{ matrix.python-version }}-${{ hashFiles('**/requirement*.txt') }}
-=======
 # Disabling cache until we figure out the good way to solve it for Tox environment
 #      - name: Set up cache
 #        uses: actions/cache@v1
 #        with:
 #          path: .tox/${{ matrix.tox-target }}
 #          key: venv-${{ runner.os }}-${{ matrix.python-version }}-${{ hashFiles('**/setup.py') }}
->>>>>>> 8634f135
 
       - name: Install Test Runner
         run: |

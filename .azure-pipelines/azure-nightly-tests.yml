trigger: none

schedules:
- cron: "0 0 * * *"
  displayName: Daily midnight build
  branches:
    include:
    - master
  always: true

variables:
- group: AzureLiveTests

jobs:
- job: 'azure_nightly_test_run'
  displayName: 'Azure Nightly Test Run'
  timeoutInMinutes: 0
  cancelTimeoutInMinutes: 0

  pool:
    vmImage: 'Ubuntu-16.04'

  steps:
    - checkout: self
      fetchDepth: 1

    - task: UsePythonVersion@0
      inputs:
        versionSpec: '3.7'
        architecture: 'x64'

    - script: python -m pip install --upgrade pip && pip install . && pip install -r requirements-dev.txt
      displayName: "Install Dependencies"

    - script: az login --service-principal -u ${AZURE_CLIENT_ID} -p ${AZURE_CLIENT_SECRET} --tenant ${AZURE_TENANT_ID} && az account set -s ${AZURE_SUBSCRIPTION_ID}
      displayName: "Login to Azure"
      env:
        AZURE_CLIENT_ID: $(azure-client-id)
        AZURE_CLIENT_SECRET: $(azure-client-secret)
        AZURE_SUBSCRIPTION_ID: $(azure-subscription-id)
        AZURE_TENANT_ID: $(azure-tenant-id)

    # Skip some resources due to some restrictions with their provisioning using Service Principal account
    # We maintain those resources in the test subscription available for the tests
<<<<<<< HEAD
    - script: tools/c7n_azure/tests_azure/templates/provision.sh --skip keyvault cost-management-export containerservice databricks
=======
    - script: /bin/bash tools/c7n_azure/tests_azure/templates/provision.sh --skip keyvault cost-management-export containerservice databricks
>>>>>>> 3497de4f
      displayName: "Provision Azure Resources"
      env:
        AZURE_CLIENT_ID: $(azure-client-id)
        AZURE_CLIENT_SECRET: $(azure-client-secret)

    - script: C7N_TEST_RUN=true C7N_FUNCTIONAL=yes pytest -v -m "not skiplive" tools/c7n_azure/tests_azure
      displayName: "Run Azure tests without cassettes"

<<<<<<< HEAD
    - script: tools/c7n_azure/tests_azure/templates/cleanup.sh --skip keyvault cost-management-export containerservice databricks
=======
    - script: /bin/bash tools/c7n_azure/tests_azure/templates/cleanup.sh --skip keyvault cost-management-export containerservice databricks
>>>>>>> 3497de4f
      displayName: "Cleanup Azure Resources"
      condition: always()

- job: 'azure_nightly_functions_test'
  displayName: 'Azure Functions Nightly Test'
  timeoutInMinutes: 0
  cancelTimeoutInMinutes: 0

  pool:
    vmImage: 'Ubuntu-16.04'

  steps:
    - checkout: self
      fetchDepth: 1

    - task: UsePythonVersion@0
      inputs:
        versionSpec: '3.7'
        architecture: 'x64'

    - script: python -m pip install --upgrade pip && pip install . && pip install -r requirements-dev.txt
      displayName: "Install Dependencies"

<<<<<<< HEAD
    - script: ./test_functions.sh
=======
    - script: /bin/bash test_functions.sh
>>>>>>> 3497de4f
      workingDirectory: tools/c7n_azure/tests_azure/azure-functions
      displayName: "Run Azure Functions Test"
      env:
        AZURE_CLIENT_ID: $(azure-client-id)
        AZURE_CLIENT_SECRET: $(azure-client-secret)
        AZURE_SUBSCRIPTION_ID: $(azure-subscription-id)
        AZURE_TENANT_ID: $(azure-tenant-id)
<|MERGE_RESOLUTION|>--- conflicted
+++ resolved
@@ -42,11 +42,7 @@
 
     # Skip some resources due to some restrictions with their provisioning using Service Principal account
     # We maintain those resources in the test subscription available for the tests
-<<<<<<< HEAD
-    - script: tools/c7n_azure/tests_azure/templates/provision.sh --skip keyvault cost-management-export containerservice databricks
-=======
     - script: /bin/bash tools/c7n_azure/tests_azure/templates/provision.sh --skip keyvault cost-management-export containerservice databricks
->>>>>>> 3497de4f
       displayName: "Provision Azure Resources"
       env:
         AZURE_CLIENT_ID: $(azure-client-id)
@@ -55,11 +51,7 @@
     - script: C7N_TEST_RUN=true C7N_FUNCTIONAL=yes pytest -v -m "not skiplive" tools/c7n_azure/tests_azure
       displayName: "Run Azure tests without cassettes"
 
-<<<<<<< HEAD
-    - script: tools/c7n_azure/tests_azure/templates/cleanup.sh --skip keyvault cost-management-export containerservice databricks
-=======
     - script: /bin/bash tools/c7n_azure/tests_azure/templates/cleanup.sh --skip keyvault cost-management-export containerservice databricks
->>>>>>> 3497de4f
       displayName: "Cleanup Azure Resources"
       condition: always()
 
@@ -83,15 +75,11 @@
     - script: python -m pip install --upgrade pip && pip install . && pip install -r requirements-dev.txt
       displayName: "Install Dependencies"
 
-<<<<<<< HEAD
-    - script: ./test_functions.sh
-=======
     - script: /bin/bash test_functions.sh
->>>>>>> 3497de4f
       workingDirectory: tools/c7n_azure/tests_azure/azure-functions
       displayName: "Run Azure Functions Test"
       env:
         AZURE_CLIENT_ID: $(azure-client-id)
         AZURE_CLIENT_SECRET: $(azure-client-secret)
         AZURE_SUBSCRIPTION_ID: $(azure-subscription-id)
-        AZURE_TENANT_ID: $(azure-tenant-id)
+        AZURE_TENANT_ID: $(azure-tenant-id)